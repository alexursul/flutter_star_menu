# The StarMenu widget.
## Contextual popup menu with different shapes and multiple ways to fine-tune animation and position. The menu entries can be almost any kind of widgets.

<<<<<<< HEAD
![](https://github.com/alnitak/flutter_star_menu/blob/master/images/StarMenuDemo.gif "StarMenu Demo")
=======
![Image](https://github.com/alnitak/flutter_star_menu/blob/master/images/StarMenuDemo.gif)
>>>>>>> 036af9dc

* [**parentKey**] GlobalKey of the parent widget. Needed to retrieve its position.
* [**items**] List of menu widget items.
* [**radiusX**] Horizontal radius of circle shape.
* [**radiusY**] Vertical radius of circle shape.
* [**radiusIncrement**] Menu items spacing of linear shape.
* [**startAngle**] Starting degree angle in circle shape and angle of the linear shape.
* [**endAngle**] Ending degree angle in circle shape.
* [**columns**] Number of columns in grid shape.
* [**columnsSpaceH**] Horizontal space between columns in grid shape.
* [**columnsSpaceV**] Vertical space between rows in grid shape.
* [**shape**] Menu shape kind. Could be [MenuShape.circle], [MenuShape.linear], [MenuShape.grid].
* [**durationMs**] Duration of the items animation.
* [**itemDelayMs**] Items animation delay. The first item starts at 0, the second starts after
                [itemDelayMs]\*1, the third after [itemDelayMs]\*2 and so on. Every items animation
                take [durationMs] ms, but the whole animation will take durationMs+(N items -1)\*itemDelayMs ms
* [**rotateItemsAnimationAngle**] Start rotation angle of the animation to reach 0 DEG when animation ends.
* [**startItemScaleAnimation**] Start scale of the animation to reach 1.0 when animation ends.
* [**backgroundColor**] Color of screen background.
* [**centerOffset**] Shift offset of menu center.
* [**useScreenCenter**] Use the screen center instead of [parentKey] center.
* [**checkScreenBoundaries**] Checks if items exceed screen edges, if so set them in place to be visible.
* [**animationCurve**] Animation curve to use.
* [**onItemPressed**] The callback that is called when the widget item is tapped.
                  If the widget has its own tap event, this callback is not delivered.
                  See the below code example to see how to manually close the menu.

### Import the StarMenu package
To use the StarMenu plugin, follow the [plugin installation instructions](https://pub.dartlang.org/packages/star_menu#pub-pkg-tab-installing).

### Use the package

Add the following import to your Dart code:
```dart
import 'package:star_menu/star_menu.dart';
```

We can now use a function to build StarMenu widget and open it within an user event with the _StarMenuController.displayStarMenu()_ method.


```dart
// Optional for an use case like the FloatingActionButton widget below
GlobalKey starMenuKey = GlobalKey();
// Optional for an use case like the Checkbox widget below
var _value = ValueNotifier<bool>(false);
Widget _buildStarMenu(GlobalKey parent) {
return StarMenu(
     key: starMenuKey,  // used to close the menu in the case a widget has the onTap event
     parentKey: parent,
     shape: MenuShape.circle,
     radiusX: 100,
     radiusY: 150,
     durationMs: 400,
     itemDelayMs: 80,
     backgroundColor: Color.fromARGB(180, 0, 0, 0),
     animationCurve: Curves.easeIn,
     onItemPressed: (i) => {print("Item pressed: $i")},
     items: <Widget>[
       FloatingActionButton(
         backgroundColor: Colors.red,
         child: Icon(Icons.beach_access),
         onPressed: () {
           // This widget has the onPressed event and StarMenu doesn't grab its [onItemPressed].
           // If you want to manually close this menu, assign a
           // GlobalKey to it and do the following:
           StarMenuState sms = starMenuKey.currentState;
           sms.close();
         },
       ),
       Material(
         color: Colors.yellow,
         child: ValueListenableBuilder(
           // Since StarMenu is built on an overlay, it has a different context and
           // its [value] property should be binded to a Listenable to be updated.
           // The same happens for example to the [Switch] widget and others widgets
           // that need to be updated.
           valueListenable: _value,
           builder: (context, value, child) {
             return Checkbox(
               value: _value.value,
               onChanged: (bool b) {
                 setState( () => _value.value = b );
               },
             );
           }
         ),
       ),
       [...] // other Widgets menu entries
     ],
   );
}
```

Then call _buildStarMenu() for example when the user tap on a widget:

```dart
 @override
 Widget build(BuildContext context) {
   fabKey = GlobalKey();
   return Scaffold(
     appBar: AppBar(
       title: Text(widget.title),
     ),
     body: Stack(
       children: <Widget>[
         FloatingActionButton(
             key: fabKey,
             backgroundColor: Colors.amberAccent,
             foregroundColor: Colors.black,
             child: Icon(Icons.ac_unit),
             onPressed: () {
               StarMenuController.displayStarMenu(_buildMenu(fabKey), fabKey);
             },
         ),
       ],
     ),
   );
 }
```<|MERGE_RESOLUTION|>--- conflicted
+++ resolved
@@ -1,11 +1,7 @@
 # The StarMenu widget.
 ## Contextual popup menu with different shapes and multiple ways to fine-tune animation and position. The menu entries can be almost any kind of widgets.
 
-<<<<<<< HEAD
-![](https://github.com/alnitak/flutter_star_menu/blob/master/images/StarMenuDemo.gif "StarMenu Demo")
-=======
 ![Image](https://github.com/alnitak/flutter_star_menu/blob/master/images/StarMenuDemo.gif)
->>>>>>> 036af9dc
 
 * [**parentKey**] GlobalKey of the parent widget. Needed to retrieve its position.
 * [**items**] List of menu widget items.
